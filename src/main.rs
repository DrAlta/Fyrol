--- conflicted
+++ resolved
@@ -1256,10 +1256,9 @@
                 },
             );
 
-<<<<<<< HEAD
             self.inspector
                 .handle_ui_message(message, editor_scene, engine, &self.message_sender);
-=======
+
             if let Some(current_im) = self.current_interaction_mode {
                 self.interaction_modes[current_im as usize].handle_ui_message(
                     message,
@@ -1267,7 +1266,6 @@
                     engine,
                 );
             }
->>>>>>> 00d9a239
 
             self.sidebar
                 .handle_ui_message(message, editor_scene, engine);
